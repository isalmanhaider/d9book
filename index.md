## Drupal at your fingertips
### Drupal 9 & 10 developers quick code reference
#### by Selwyn Polit

I've amassed a sizable collection of notes and code while developing Drupal sites which I use for my reference.  During my hunting through examples on [Drupal.org](https://www.drupal.org/), [Stack Overflow](https://stackoverflow.com/questions/tagged/drupal) and many other places, I often wished I had a comprehensive set of annotated code samples to make more sense of how to do things the [Drupal way](https://events.drupal.org/neworleans2016/sessions/drupal-way-philosophy).  Of course, there is the excellent [examples module](https://www.drupal.org/project/examples) which you should be aware of and use as a supplement to this book.  This work is intended to be a quick reference for developers working on creating Drupal sites. Please forgive the `todo` items. I've found that if I want to get everything perfect, I'll never publish anything. Perhaps use this as your opportunity to add something.

You can add to this book by making edits and pull requests in [github](https://github.com/selwynpolit/d9book/tree/gh-pages/book).  There is a very easy to use online editor in github so you don't have to do anything fancy other than type in your notes in [Markdown format](https://github.github.com/gfm/). You can see how easy it is if you edit one of the existing files.

![visitors](https://page-views.glitch.me/badge?page_id=selwynpolit.d9book-gh-pages-index)

### Chapters
- [Batch and Queue - Batch API](book/bq.html)
- [Blocks - Generate the code to create blocks, dependency injection, blocks with config forms, block permissions](book/blocks.html)
- [Caching - Cache tags, disabling caching, caching REST resources, development setup, various caching tips](book/caching.html)
- [Config - Creating, loading, overriding, drush config commands](book/config.md)
- [Cron - Using hook_cron, sample crontab files, how to stop cron](book/cron.md)
- [Dates - Getting and setting date fields, date arithmetic, expiration, node creation and changed dates, Smart date module](book/dates.html)
- [Development - Local setup, creating sites, DDEV, troubleshooting, PHPStorm setup, Xdebug setup, Twig debugging](book/development.html)
- [Forms - Creating and modifying forms using the Form API, AJAX forms, modals](book/forms.md)
- [General - Useful things that seemed to not fit well elsewhere](book/general.md)
- [Links, Aliases and URLs](book/links.html)
- [Logging and notification](book/logging.html)
- [Menus](book/menus.html)
- [Nodes and Fields - Loading and saving nodes and different types of fields, multivalue field magic, link fields, entity reference fields, url fields, storing JSON data into text fields, paragraphs, great cheat sheets](book/nodes_n_fields.html)
- [Redirects](book/redirects.html)
- [Queries - entityQueries, SQL queries, inserting and deleting content](book/queries.html)
- [PHPUnit and Drupal Test Traits](book/dtt.html)
- [Taxonomy](book/taxonomy.html)

- [Attribution](book/attribution.html)

If you are inspired, please be a part of this project by contributing your own brilliance and add your name on the attribution page.

### Chapters I'm working on
- Composer, updates and patches
- Debugging
- Dependency Injection
- Drush
- Email
- Entities
- Events
- Hooks
- Javascript
- Links, Aliases and URLs
- Media image files
- Migration
- Miscellaneous
- Modals
- Paragraphs

- Reaching out of Drupal
- Render arrays
- Routes and Controllers
- Security and Preventing attacks
- Services
- Single sign on
- Twig
- Views

----------

<<<<<<< HEAD
Last Edited on: 10-29-2022
=======

Last Updated on: 11-2-2022
>>>>>>> 2716a55d

---------

<p xmlns:cc="http://creativecommons.org/ns#" xmlns:dct="http://purl.org/dc/terms/"><a property="dct:title" rel="cc:attributionURL" href="https://selwynpolit.github.io/d9book/index.html">Drupal at your fingertips</a> by <a rel="cc:attributionURL dct:creator" property="cc:attributionName" href="https://www.drupal.org/u/selwynpolit">Selwyn Polit</a> is licensed under <a href="http://creativecommons.org/licenses/by/4.0/?ref=chooser-v1" target="_blank" rel="license noopener noreferrer" style="display:inline-block;">CC BY 4.0<img style="height:22px!important;margin-left:3px;vertical-align:text-bottom;" src="https://mirrors.creativecommons.org/presskit/icons/cc.svg?ref=chooser-v1"><img style="height:22px!important;margin-left:3px;vertical-align:text-bottom;" src="https://mirrors.creativecommons.org/presskit/icons/by.svg?ref=chooser-v1"></a></p><|MERGE_RESOLUTION|>--- conflicted
+++ resolved
@@ -59,12 +59,7 @@
 
 ----------
 
-<<<<<<< HEAD
-Last Edited on: 10-29-2022
-=======
-
 Last Updated on: 11-2-2022
->>>>>>> 2716a55d
 
 ---------
 
