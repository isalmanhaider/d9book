---
title: Config
<<<<<<< HEAD
=======
permalink: /config
last_modified_date: '2023-12-12'
>>>>>>> caf4c68a
---

# Configuration and Settings
![views](https://api.visitor.plantree.me/visitor-badge/pv?label=views&color=informational&namespace=d9book&key=config.md)

Config is stored in yml files so it can be checked into git. It is
loaded into the config table of the database for performance. Use  `drush config-import` (or `drush cim`) for this purpose. Config includes database table definitions, views definitions and lots more.  You can even use config to store a little setting indicating your site is in a `test` mode which can trigger displaying some useful information that only you can see.

Config files should be stored in a non-web accessible directory and
specified in settings.php e.g.

```php
$settings['config_sync_directory'] = '../config/sync';
```

[More about Defining and using your own configuration in Drupal](https://www.drupal.org/docs/creating-custom-modules/defining-and-using-your-own-configuration-in-drupal)

## Load some config

This example shows how to load a rest endpoint from config. This is very similar to Drupal 7 `variable_get()`.

Use the Configuration API main entry point `\Drupal::config()` to load the config item and then use `get()` to retrieve the value you want. Config can have multiple values in a single yml file.

```php
$pizzaEndpoint = \Drupal::config('pizza_academy_core.pbx.rest.endpoint');
$pizza_service_url = $pizzaEndpoint->get('pizza_rest_endpoint').$reg_id;
```

When you export the config, this information is stored in a file called `pizza_academy_core.pbx.rest.endpoint.yml` with a key `pizza_rest_endpoint`.

The contents of the file are simply:

```
pizza_rest_endpoint: 'https://pbx.pizza.com/pbx-profile-service/'
```

You'll find this in a file in the config sync directory specified in
`settings.php` e.g.

```
config/sync/pizza_academy_core.pbx.rest.endpoint.yml
```

The config sync directory location is specified in `settings.php` like
this

```php
$settings['config_sync_directory'] = '../config/sync';
```

[More on creating custom modules: Using your own configuration](https://www.drupal.org/docs/creating-custom-modules/defining-and-using-your-own-configuration-in-drupal)

[Drupal::config API Reference](https://api.drupal.org/api/drupal/core%21lib%21Drupal.php/function/Drupal%3A%3Aconfig/9.2.x)

You can override config items in a `settings.php` or `local.settings.php` using the `$config` global variable. 

## Views

For views, the config filenames are be in the form `views.view.infofeeds` for a view called `infofeeds`.

## Add config to an existing module

You simply create a yml file in the module's `/config/install` directory.

The config file should start with the module name then a period and the thing you want to store the config about. So `modulename.something.yml` e.g.
`dir_salesforce.cron.yml` for cron information, `dir.funnelback.yml` for funnelback information or
`tea_teks_spr.testing.yml` for testing information.

If the module name is pizza_academy_core and the thing I want to store
config about is the pbxpath, I would create a file called
`pizza_academy_core.pbxpath.yml`.

The yml filename is passed as a parameter into
`\Drupal::config('...')` without the `.yml` extension. e.g. if the
filename is `danamod.header_footer_settings.yml` then use:

```php
$config = \Drupal::config('danamod.header_footer_settings');
```

Here we add some configuration to a module called pizza_academy_core:

In docroot/modules/custom/pizza_academy_core/config/install/pizza_academy_core.pbxpath.yml

We have a file with the contents:

```yml
url: 'https://pbx.pizza.com/'
langcode: 'en'
```

You can copy it to the `config/sync` directory, manually paste the contents into the config Drupal u/i or import it into the db with drush.  The drush way is the easiest in my opinion.

```
drush config-import --source=modules/custom/pizza_academy_core/config/install/ --partial -y
```

Then you can access it from a controller at `docroot/modules/custom/pizza_academy_core/src/Controller/VerifyCertificationPage.php` using the following code:

```php
$pbx_path_config = \Drupal::config('pizza_academy_core.pbxpath');
$pbx_path = $pbx_path_config->get('url');
$pbx_achievements_url = $pbx_path . "achievements?regid=".$reg_id;
```

Once you grab the url, you can use it later in your code.

## Import something you changed in your module

During module development, you might find you want to add some configuration.  This is very useful as part of that workflow.

```
drush @dev2 config-import --source=modules/migrate/test1/config/install/ --partial -y
```

Note. the @dev2 is a site alias.  See [Drush alias docs for more info](https://www.drush.org/latest/site-aliases/). These are sooo useful.

## Config Storage in the database

Config is also kept in the config table of the database.

The name field stores the config id e.g. views.view.infofeeds (the definition of a view called infofeeds)

The data field stores the stuff in the config serialized into a blob

## Add some config to site config form

Here we add a phone number to the site config. This is put in a `.module` file.

```php
use Drupal\Core\Form\FormStateInterface;
/**
 * Implements hook_form_FORM_ID_alter().
 */
function mymodule_form_system_site_information_settings_alter(&$form, FormStateInterface $form_state) {

  $form['site_phone'] = [
    '#type' => 'tel',
    '#title' => t('Site phone'),
    '#default_value' =>
      Drupal::config('system.site')->get('phone'),
  ];

  $form['#submit'][] = 'mymodule_system_site_information_phone_submit';
}
```

The `$form['#submit']` modification adds our callback to the form\'s
submit handlers. This allows our module to interact with the form once
it has been submitted. The `mymodule_system_site_information_phone_submit`
callback is passed the form array and form state. We load the current
configuration factory to receive the configuration that can be edited.
We then `load system.site` and save phone based on the value from the form
state.

```php
function mymodule_system_site_information_phone_submit(array &$form,  FormStateInterface $form_state) {
  $config = Drupal::configFactory()->getEditable('system.site');
  $config->set('phone', $form_state->getValue('site_phone'))
    ->save();
}
```

Don't forget there is a [module called config pages](https://www.drupal.org/project/config_pages) which might save you some coding if you need to add some config to a site.

## Override config in settings.php

This can be useful for local development environment (where you might
put these changes into settings.local.php) or on each one of your servers where you might
need some configuration to be slightly different. e.g. dev/test/prod.

Drupal 9 allows global `$config` overrides (similar to drupal 7) The
configuration system integrates these override values via the
`Drupal\Core\Config\ConfigFactory::get()` implementation. When you
retrieve a value from configuration, the global \$config variable gets a
chance to change the returned value:

```php
// Get system site maintenance message text. This value may be overriden by
// default from global $config (as well as translations).
$message = \Drupal::config('system.maintenance')->get('message');
```
To override configuration values in global `$config` in settings.php, use
a line like this (which references the configuration keys:

```php
$config['system.maintenance']['message'] = 'Sorry, our site is down now.';
```

For nested values, use nested array keys

```php
$config['system.performance']['css']['preprocess'] = 0;
```
If you have a configuration change, for example, you have enabled google
tag manager. When you export the config `drush cex -y` and `git diff` to see what changed in config,
you'll see (in the last 2 lines) that status is changed from true to false.

```diff
$ git diff

diff --git a/config/sync/google_tag.container.default.yml b/config/sync/google_tag.container.default.yml
index 39e498c99..375bfb8af 100644
--- a/config/sync/google_tag.container.default.yml
+++ b/config/sync/google_tag.container.default.yml
@@ -1,6 +1,6 @@
 uuid: 5919bbb9-95e3-4d8b-88c8-030e6a58ec6c
 langcode: en
-status: false
+status: true
```

To put this in `settings.php` or `settings.local.php`, add a line and set the value to true or false:

```php
$config['google_tag.container.default']['status'] = false;
```

## Setup a testing variable in config for a project

First create the yml file in your `module/config/install` e.g.
`tea_teks_srp.testing.yml` with this as the contents:

```yml
test_mode: FALSE
```

This will be the default state of the app

In the Drupal U/I under config, devel, configuration synchronization, import, single item i.e. at `/admin/config/development/configuration/single/import` select `simple configuration`. In the configuration name field, put `tea_teks_srp.testing`.

Paste in the text of the file

```yml
test_mode: FALSE
```

and import. This will load the new value into the database.

Then in your `docroot/sites/default/settings.local.php` (to enable testing features) add

```php
$config['tea_teks_srp.testing']['test_mode'] = TRUE;
```

This will override your config you added above so test_mode is true.

Then to use the test_mode, you can load it into a controller class (or form class) from the config (and the value in the `settings.local.php` will override the default) with the following:

```php
$test_mode = \Drupal::config('tea_teks_srp.testing')->get('test_mode');
```

And then just use the `$test_mode` variable as needed e.g.

```php
if ($this->test_mode) {
  $value = $this->t("Reject Citation $citation_nid");
}
```

## Getting and setting configuration with drush

Here we are fiddling with the shield module settings

In config, synchronize, we see an item: `shield.settings`

So we can load it with drush:

```yml
$ drush cget shield.settings
credential_provider: shield
credentials:
  shield:
    user: nistor
    pass: blahblah
print: 'Please provide credentials for access.'
allow_cli: true
_core:
  default_config_hash: c1dcnGFTXFeMq2-Z8e7H6Qxp6TTJe-ZhSA126E3bQJ4
```

Drilling down deeper, let's say we want to view the credentials section. Notice that drush requires a space instead of a colon:

```yml
$ drush cget shield.settings credentials
'shield.settings:credentials':
  shield:
    user: nisor
    pass: blahblah
```
Now to get down to the user name and password. And we are adding period back in. Huh?

```sh
$ drush cget shield.settings credentials.shield
'shield.settings:credentials.shield':
    user: nisor
    pass: blahblah
```

and finally:

```sh
$ drush cget shield.settings credentials.shield.pass
'shield.settings:credentials.shield.pass': blahblah
```

So if you want to **set** these:

```sh
drush cset shield.settings credentials.shield.pass yomama

Do you want to update credentials.shield.pass key in shield.settings
config? (y/n): y
```

And

```sh
drush cset shield.settings credentials.shield.user fred

Do you want to update credentials.shield.pass key in shield.settings
config? (y/n): y
```

And there is that message

```sh
drush cget shield.settings print
'shield.settings:print': 'Please provide credentials for access.'
```

And so

```sh
drush cset -y shield.settings print "Credentials or I won't let you in"
```

and while we're here, we could always put these into the `$config` object
via `settings.php` (or `settings.local.php` :

```php
$config['shield.settings']['credentials']['shield']['user'] = "nisor";
$config['shield.settings']['credentials']['shield']['pass'] = "blahblah";
```
Similarly, for setting stage_file_proxy origin:

```sh
drush config-set stage_file_proxy.settings
origin https://www.mudslinger.com
```

## Creating a module allowing users to edit/update some config

When you want to add a form to allow the user to update the config,
create a module with a form as you would anywhere else. The form will
need the standard `buildForm()`, `submitForm()` and `getFormId()` methods.

e.g. in `docroot/modules/custom/danamod/src/Form/HeaderFooterForm.php`

In the buildform, you load the config object, then  `get` each value from the object, load them into the form (in `#default_value` array items) so the user can see the current value.

```php
// Load the values from config.
$config = \Drupal::config('danamod.header_footer_settings');

$address1 = $config->get('footer_address1');
$address2 = $config->get('footer_address2');
$address3 = $config->get('footer_address3');
$email = $config->get('footer_email');
$logo_url = $config->get('logo_url'); 

// And put them into the form render array.

$form['footer']['footer_address1'] = [
  '#type' => 'textfield',
  '#title' => $this->t('Address line 1'),
  '#default_value' => $address1,
];
$form['footer']['footer_address2'] = [
  '#type' => 'textfield',
  '#title' => $this->t('Address line 2'),
  '#default_value' => $address2,
];
```

In the `submitForm()` member, you extract the values from the `$form_state`, load an editable config object and `->set()` values and `->save()` them.

```php
$config = \Drupal::configFactory()->getEditable('danamod.header_footer_settings');
$values = $form_state->getValues();
$address1 = $values['footer_address1'];
$address2 = $values['footer_address2'];
$config->set('footer_address1', $address1);
$config->set('footer_address2', $address2);

$config->save();

\Drupal::messenger()->addMessage('Values have been saved.');
```

And a little shorthand

```php
$config 
  ->set('display_stars', $display_stars) 
  ->set('display_summary_summative', $display_summary_summative) 
  ->save();

\Drupal::messenger()->addMessage('Values have been saved.');
```

## Using the Config Pages module

[Config Pages](https://www.drupal.org/project/config_pages) is a really useful module which allows you to quickly create some `config` along with forms to control them.  

Here is a screenshot of 4 `bool` fields defined in the Config Pages user interface.
![Fields defined for a config in Config Pages](assets/images/config_pages_fields.png)

Here is the data entry screen:
![Config pages data entry screen](assets/images/config_pages_entry_screen.png)

Here is the code to load the values from the config.

```php
use Drupal\config_pages\Entity\ConfigPages;

  /**
   * Load custom settings from the ConfigPages custom_settings entity.
   */
  protected function loadCustomSettings(): void {
    $custom_settings_entity = ConfigPages::config('custom_settings');
    $this->logBatchVoteTime = $custom_settings_entity->get('field_log_batch_vote_time')->value;
    $this->logSingleVoteTime = $custom_settings_entity->get('field_log_single_vote_time')->value;
    $this->displaySingleVoteTime = $custom_settings_entity->get('field_display_single_vote_time')->value;
    $this->displayBatchVoteTime = $custom_settings_entity->get('field_display_batch_vote_time')->value;
    if ($this->logBatchVoteTime ||
      $this->logSingleVoteTime ||
      $this->displaySingleVoteTime ||
      $this->displayBatchVoteTime) {
      $this->shouldComputeElapsedTime = TRUE;
    }
  }
```

{:.note }
From their [docs page](https://www.drupal.org/docs/contributed-modules/config-pages/usage-of-configpages)
There are other three ways to load the configuration values:

```php
// This example uses side-loading for simplicity.
$config_pages = \Drupal::service('config_pages.loader');
$entity = $config_pages->load($config_page_machine_name, $optional_context);

// This example uses call to a static method load:
$entity = ConfigPages::config($config_page_machine_name);

// This example uses storage manager to get a config page via storage manager:
$storage = \Drupal::entityTypeManager()->getStorage('config_pages');
$entity = $storage->load($config_page_machine_name);
```
Each of these methods, will return a loaded entity with a given active context.


## Drush config commands

Drush will provide you with all the tools you need to fiddle with config from the command line. Check out the [drush docs](https://www.drush.org/latest/commands/all/)

### View config

Note. when you view the value in config, drush cleverly will **ignore values** overidden in settings.php. More below.

`cget` is short for `config:get`.

From the [drush docs](https://www.drush.org/latest/commands/config_get/)

- `drush config:get system.site` - displays the system.site config.

- `drush config:get system.site page.front` -  displays what Drupal is using for the front page of the site: e.g. 

```sh
$ drush config:get system.site page.front
  'system.site:page.front': /node
```

### Viewing overridden config values

When you view the value in config, drush `cleverly` will **ignore values** overidden in settings.php. 

- drush cget narcs_infoconnect.imagepath basepath

This displays the basepath that is in the Drupal database. If you override the basepath in settings.php, you have to use the special flag to see the overridden value.

```sh
drush cget narcs_infoconnect.imagepath basepath --include-overridden
```

Also drush can execute php for a little more fun approach:

```sh
drush ev "var_dump(\Drupal::configFactory()->getEditable('system.site')->get('name'))"
```

or

```sh
drush ev "print \Drupal::config('narcs_inferconnect.imagepath')->get('basepath');"
```

### Delete from config

cdel is short for config:delete.

- `drush \@dev2 cdel migrate_plus.migration.test1`

- `drush \@dev2 cdel migrate_plus.migration_group.default`


### Check what has changed with config:status

`cst` is short for `config:status`

```sh
 drush cst
 --------------------------------------------- ------------
  Name                                          State
 --------------------------------------------- ------------
  admin_toolbar.settings                        Only in DB
  admin_toolbar_tools.settings                  Only in DB
  automated_cron.settings                       Only in DB
  block.block.bartik_account_menu               Only in DB
  block.block.bartik_branding                   Only in DB
  block.block.bartik_breadcrumbs                Only in DB
  block.block.bartik_content                    Only in DB
  ...
```

`Only in DB` means the config has not yet been exported.  Best practice is to check the config info git for loading onto the production site.
Usually you would use `drush cex` at this point to export the config and add it to git.

After exporting drush will report that everything has been exported and that there are no differences between the database and the sync folder.

```sh
drush cst
 [notice] No differences between DB and sync directory.
```

### Export entire config

`cex` is short for `config:export` This will dump the entire config,  a bunch of yml files into the config sync folder which is specified in `settings.php` (or `settings.local.php`) as

```php
$settings['config_sync_directory'] = '../config/sync';
```

- `drush cex -y` - export entire config.

```sh
$ drush cex -y
 [success] Configuration successfully exported to ../config/sync.
../config/sync
```

### Import config changes

If you change the site name (for example) by mistake and want to restore it , you can re-import the values from the last export.

First check what changed with `drush cst` then use `drush cim -y` to restore the config to it's previous glory. `cim` is short for `config:import`.

Drupal cleverly notices which config items have changed and loads only those changes into the database. 

```sh
$ drush cst
 ------------- -----------
  Name          State
 ------------- -----------
  system.site   Different
```

and

```sh
$ drush cim -y
+------------+-------------+-----------+
| Collection | Config      | Operation |
+------------+-------------+-----------+
|            | system.site | Update    |
+------------+-------------+-----------+

 // Import the listed configuration changes?: yes.

 [notice] Synchronized configuration: update system.site.
 [notice] Finalizing configuration synchronization.
 [success] The configuration was imported successfully.
```

## Troubleshooting

### Config export
Sometimes when you try to export config, it seems to randomly decide to delete a lot of config items although `drush config cst` shows just a few items have changed.  In this circumstance, `drush config cim -y` will try to import those few items.

I've found that the problem is related to this setting in the `settings.local.php` (or `settings.php`)


$settings['config_exclude_modules'] = ['devel', 'stage_file_proxy', 'masquerade'];

For some reason, an edge condition is reached which confuses the configuration engine in Drupal.  Commenting out the above line resolves the issue.

I hope this one saves you countless hours of frustration.  I know it has caused me plenty of frustration!<|MERGE_RESOLUTION|>--- conflicted
+++ resolved
@@ -1,10 +1,5 @@
 ---
 title: Config
-<<<<<<< HEAD
-=======
-permalink: /config
-last_modified_date: '2023-12-12'
->>>>>>> caf4c68a
 ---
 
 # Configuration and Settings
