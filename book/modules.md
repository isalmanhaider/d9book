--- conflicted
+++ resolved
@@ -457,19 +457,18 @@
 
 [https://www.drupal.org/project/antibot](https://www.drupal.org/project/antibot)
 
-<<<<<<< HEAD
+
 ### Automated Logout
 
 This module provides a site administrator the ability to log users out after a specified time of inactivity. It is highly customisable and includes "site policies" by role to enforce logout.
 
 [https://www.drupal.org/project/autologout](https://www.drupal.org/project/autologout)
-=======
+
 ### Flood control
 
 Flood Control provides an interface for hidden flood control variables (e.g. login attempt limiters) and makes it possible for site administrators to remove IP addresses and user ID's from the flood table.
 
 [https://www.drupal.org/project/flood_control](https://www.drupal.org/project/flood_control)
->>>>>>> 87b9af55
 
 ### Honeypot
 Honeypot uses both the honeypot and timestamp methods of deterring spam bots from completing forms on your site. These methods are effective against many spam bots, and are not as intrusive as CAPTCHAs or other methods which punish the user. The module currently supports enabling for all forms on the site, or particular forms like user registration or password reset forms, webforms, contact forms, node forms, and comment forms.
