--- conflicted
+++ resolved
@@ -598,25 +598,11 @@
 have a form which is displayed in a block. The usual block template file
 provided by the theme is `block.html.twig` and looks like this:
 
-<<<<<<< HEAD
-```twig
-=======
-```
->>>>>>> 3ff48a0b
-<div{{ attributes }}>
-  {{ title_prefix }}
-  {% if label %}
-    <h2{{ title_attributes }}>{{ label }}</h2>
-  {% endif %}
-  {{ title_suffix }}
-```  
-  `{% block content %}`
-```twig 
-    {{ content }}
-  {% endblock %}
-</div>
-```
-It outputs the guts of the block as `{{ block content }}`
+![block template](./images/media/block_template.png)
+
+Not sure but for some reason github chokes on the twig source for this so I had to use an image.
+
+The template outputs the guts of the block as `{{ block content }}`
 
 For my custom theme called dprime, I added a new template file at
 `themes/custom/dprime/templates/block/block--videopaginationblock.html.twig`
