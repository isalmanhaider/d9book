---
layout: default
title: Batch and Queue
permalink: /bq
last_modified_date: '2023-04-12'
---

# Batch Processing and the Drupal Queue System
{: .no_toc .fw-500 }

## Table of contents
{: .no_toc .text-delta }

- TOC
{:toc}

![visitors](https://page-views.glitch.me/badge?page_id=selwynpolit.d9book-gh-pages-bq)

---

## Batch Processing Using the Batch API

### Overview

<<<<<<< HEAD
The Batch API provides very useful functionality that lets you do work by breaking it into pieces to avoid PHP timeouts, etc. Usually, you’ll do this by creating a group of node ids to be processed and using the batch API to process those chunks of ids.
=======
The Batch API provides very useful functionality that lets you do work by breaking it into pieces to avoid PHP timeouts, etc. Usually, you'll do this by creating a group of node id's (using `array_chunk`)to be processed and use the batch API to process those arrays (chunks) of ids.  You can also provide code that will let it figure out how much work to do and stop itself.
>>>>>>> d92853ab

In addition, you create a function to handle things once all the chunks are complete. You can also give the Batch API a bunch of work to do and have it figure out for itself when it is finished.

Also, it's useful that the Batch API uses the Drupal Queue system, allowing it to pick up where it left off in case of problems.

You can use the Batch API in controllers, forms, hook updates, and Drush commands. The implementation of each one is slightly different, as you can see in the examples.

<<<<<<< HEAD
You often start a batch from a form where you fill in some options and click a button. In the case of a controller, the batch runs when the browser is pointed at a URL. Drush commands are typed in the terminal.  
=======
Most often you start a batch from a form where you fill in some options and click a button. In the case of a controller, you activate a batch when you point the browser at a URL. Drush commands are typed in the terminal.

In the code: 
For a drush command, you use `drush_backend_batch_process()` to kick off the batch (from DirtSalesforceController.php):

```php
if ($browser === FALSE) {
  drush_backend_batch_process();
}
```

Here is an explanation from the source of what it does:
```php
 * Process a Drupal batch by spawning multiple Drush processes.
 *
 * This function will include the correct batch engine for the current
 * major version of Drupal, and will make use of the drush_backend_invoke
 * system to spawn multiple worker threads to handle the processing of
 * the current batch, while keeping track of available memory.
 *
 * The batch system will process as many batch sets as possible until
 * the entire batch has been completed or 60% of the available memory
 * has been used.
 *
 * This function is a drop in replacement for the existing batch_process()
 * function of Drupal.
```

Although it will be covered in more detail in the future, it is useful to know that there is now a batch builder: The BatchBuilder class for batch API  <https://www.drupal.org/node/2875389>. It provides a more streamlined object oriented approach to creating batches.
>>>>>>> d92853ab

Although it will be covered in more detail in the future, it is useful to know that there is now a batch builder: The [BatchBuilder class](https://www.drupal.org/node/2875389) for batch API. It provides a more streamlined object-oriented approach to creating batches.

### Using the Batch API with a form

<<<<<<< HEAD
This example replaces a multivalue field with some new values processing 10 nodes at a time. The decision to process 10 at a time is arbitrary.

{: .warning }
Be aware that the more nodes you process at a time, the more likely the batch will fail.

The form example can be accessed at
<!-- TODO: Fix link -->
<https://d9book.ddev.site/batch-examples/batchform>
=======
This example replaces a multivalue field with some new values processing 10 nodes at a time. The decision to process 10 at a time is arbitrary, but be aware that the more nodes you process at a time, the higher the possibility that the process will time out causing the batch will fail.

The form example is in the accompanying source and is accessed at <https://d9book.ddev.site/batch-examples/batchform>
>>>>>>> d92853ab

The source file is at `web/modules/custom/batch_examples/src/Form/BatchForm.php` and is presented in pieces below:

Here is a simple form with a button used to kick off the batch operation.

```php
/**
 * {@inheritdoc}
 */
public function buildForm(array $form, FormStateInterface $form_state): array {
  $form['message'] = [
    '#markup' => $this->t('Click the button below to kick off the batch!'),
  ];
  $form['actions']['#type'] = 'actions';
  $form['actions']['submit'] = [
    '#type' => 'submit',
    '#value' => $this->t('Run Batch'),
  ];

  return $form;
}
```

The `submitForm()` method calls `updateEventPresenters()`.

```php
/**
 * {@inheritdoc}
 */
public function submitForm(array &$form, FormStateInterface $form_state): void {
  $this->updateEventPresenters();
  $this->messenger()->addStatus($this->t('The message has been sent.'));
  $form_state->setRedirect('<front>');
}
```

The route is:

```yml
batch_examples.batch:
  path: '/batch-examples/batchform'
  defaults:
    _title: 'Batch Form'
    _form: 'Drupal\batch_examples\Form\BatchForm'
  requirements:
    _permission: 'access content'
```

Here is the `updateEventPresenters()` method. Notice the `$operations` array, which contains the function to call to do the work of each batch as well as the list of nids to process.

```php
function updateEventPresenters(): void {
  $query = \Drupal::entityQuery('node')
    ->condition('status', 1)
    ->condition('type', 'event')
    ->sort('title', 'ASC')
    ->accessCheck(TRUE);
  $nids = $query->execute();

  // Create batches.
  $chunk_size = 10;
  $chunks = array_chunk($nids, $chunk_size);
  $num_chunks = count($chunks);

  // Submit batches.
  $operations = [];
  for ($batch_id = 0; $batch_id < $num_chunks; $batch_id++) {
    $operations[] = [
      '\Drupal\batch_examples\Form\BatchForm::exampleProcessBatch',
      [
        $batch_id+1,
        $chunks[$batch_id]],
    ];
  }
  $batch = [
    'title' => $this->t('Updating Presenters'),
    'init_message' => $this->t('Starting to process events.'),
    'progress_message' => $this->t('Completed @current out of @total batches.'),
    'finished' => '\Drupal\batch_examples\Form\BatchForm::batchFinished',
    'error_message' => $this->t('Event processing has encountered an error.'),
    'operations' => $operations,
  ];
  batch_set($batch);
}
```

Here is the method that actually does the work. Most of the code is for information reporting. The actual work is in the `foreach $nids as $nid` loop:

```php
public static function exampleProcessBatch(int $batch_id, array $nids, array &$context): void {
  if (!isset($context['sandbox']['progress'])) {
    $context['sandbox']['progress'] = 0;
    $context['sandbox']['current_node'] = 0;
    $context['sandbox']['max'] = 0;
  }
  if (!isset($context['results']['updated'])) {
    $context['results']['updated'] = 0;
    $context['results']['skipped'] = 0;
    $context['results']['failed'] = 0;
    $context['results']['progress'] = 0;
  }

  // Keep track of progress.
  $context['results']['progress'] += count($nids);
  $context['results']['process'] = 'Import request files';
  // Message above progress bar.
  $context['message'] = t('Processing batch #@batch_id batch size @batch_size for total @count items.',[
    '@batch_id' => number_format($batch_id),
    '@batch_size' => number_format(count($nids)),
    '@count' => number_format($context['sandbox']['max']),
  ]);

  foreach ($nids as $nid) {
    $filename = "";
    /** @var \Drupal\node\NodeInterface $event_node */
    $event_node = Node::load($nid);
    if ($event_node) {
      $array = ['Mary Smith', 'Fred Blue', 'Elizabeth Queen'];
      shuffle($array);
      $event_node->field_presenter = $array;
      $event_node->save();
    }
  }
}
```

The Form API will take care of getting the batches executed. If you aren't using a form, you use `batch_process()`  like the line shown below. For this method, you specify any valid alias and the system will redirect to that alias after the batch completes.

```php
return batch_process('node/[nid]'); // nid - node id.
```

{: .note }
Also you can set up a `$batch` array with a title and a progress message with some variables that will get displayed.

You specify a `finished` index, which identifies a function to call after the batch is finished processing, as in the example below.

```php
'finished' => '\Drupal\batch_examples\Form\BatchForm::batchFinished',
```

Here is the `batchFinished()` method, which displays and logs the results.

```php
use Symfony\Component\HttpFoundation\RedirectResponse;

/**
 * Handle batch completion.
 *
 * @param bool $success
 *   TRUE if all batch API tasks were completed successfully.
 * @param array $results
 *   An array of processed node IDs.
 * @param array $operations
 *   A list of the operations that had not been completed.
 * @param string $elapsed
 *   Batch.inc kindly provides the elapsed processing time in seconds.
 */
 public static function batchFinished(bool $success, array $results, array $operations, string $elapsed): RedirectResponse {
  $messenger = \Drupal::messenger();
  if ($success) {
    $messenger->addMessage(t('@process processed @count nodes, skipped @skipped, updated @updated, failed @failed in @elapsed.', [
      '@process' => $results['process'],
      '@count' => $results['progress'],
      '@skipped' => $results['skipped'],
      '@updated' => $results['updated'],
      '@failed' => $results['failed'],
      '@elapsed' => $elapsed,
    ]));
    \Drupal::logger('d9book')->info(
      '@process processed @count nodes, skipped @skipped, updated @updated, failed @failed in @elapsed.', [
      '@process' => $results['process'],
      '@count' => $results['progress'],
      '@skipped' => $results['skipped'],
      '@updated' => $results['updated'],
      '@failed' => $results['failed'],
      '@elapsed' => $elapsed,
    ]);
  }
  else {
    // An error occurred.
    // $operations contains the operations that remained unprocessed.
    $error_operation = reset($operations);
    $message = t('An error occurred while processing %error_operation with arguments: @arguments', [
      '%error_operation' => $error_operation[0],
      '@arguments' => print_r($error_operation[1], TRUE),
    ]);
    $messenger->addError($message);
  }
  // Optionally redirect back to the form.
  return new RedirectResponse('/batch-examples/batchform');
}
```

### Using the Batch API from a controller

The Batch API is often used in connection with forms. If you\'re using a page callback, you will need to setup all the items, submit them to the batch API, and then call `batch_process()` with a url as the argument. 

```php
return batch_process('node/1');
```

After the batch is complete, Drupal will redirect you to that url. E.g. `/node/1`

{: .more_link }
[Drupal API \| Batch operations](https://api.drupal.org/api/drupal/core%21includes%21form.inc/group/batch/10.0.x)

In this example of a processing function, you can see error handling, logging, and tracking while retrieving files from a remote source. This is fairly common when moving data between systems. The rest of the code is almost identical to the previous example.

```php
public static function fileImportProcessBatch(int $batch_id, array $nids, array &$context): void {
  if (!isset($context['sandbox']['progress'])) {
    $context['sandbox']['progress'] = 0;
    $context['sandbox']['current_node'] = 0;
    $context['sandbox']['max'] = 0;
  }
  if (!isset($context['results']['updated'])) {
    $context['results']['updated'] = 0;
    $context['results']['skipped'] = 0;
    $context['results']['failed'] = 0;
    $context['results']['progress'] = 0;
  }
  // Total records to process for all batches.
  if (empty($context['sandbox']['max'])) {
    $query = \Drupal::entityQuery('node')
      ->condition('status', 1)
      ->condition('type', 'opinion_request');
    $total_nids = $query->execute();
    $context['sandbox']['max'] = count($total_nids);
  }

  // Keep track of progress.
  $context['results']['progress'] += count($nids);
  $context['results']['process'] = 'Import request files';
  // Message above progress bar.
  $context['message'] = t('Processing batch #@batch_id batch size @batch_size for total @count items.',[
    '@batch_id' => number_format($batch_id),
    '@batch_size' => number_format(count($nids)),
    '@count' => number_format($context['sandbox']['max']),
  ]);

  $fileRepository = \Drupal::service('file.repository');
  foreach ($nids as $nid) {
    $filename = "";
    $request_node = Node::load($nid);
    if ($request_node) {
      $file_id = $request_node->get('field_request_file')->target_id;
      if (!empty($file_id)) {
        // confirm that the file exists.
        $file = File::load($file_id);
        $uri = $file?->getFileUri();
        if (file_exists($uri)) {
          $context['results']['skipped']++;
          continue;
        }
      }

      //Skip retrieving file if there is no request date.
      $request_date = $request_node->get('field_request_date')->value;
      if (empty($request_date)) {
        $context['results']['skipped']++;
        continue;
      }
      $source_url = $request_node->get('field_pdf_file_with_path')->value;
      if ($source_url == "missing") {
        $context['results']['skipped']++;
        continue;
      }
      if (!empty($source_url)) {
        $filename = basename($source_url);
        if (empty($filename)) {
          \Drupal::logger('oag_opinions')
            ->error('file_import - Error retrieving file - invalid filename in' . $source_url);
          $context['results']['skipped']++;
          continue;
        }
        $file_contents = @file_get_contents($source_url);
        if ($file_contents === FALSE) {
          \Drupal::logger('oag_opinions')
            ->error('file_import - Error retrieving file ' . $source_url);
          \Drupal::messenger()->addError(t('Error retrieving file %filename.',['%filename' => $source_url]), FALSE);
          $context['results']['failed']++;
          continue;
        }
        $destination = "public://" . $filename;
        $file = null;
        try {
          $file = $fileRepository->writeData($file_contents, $destination, FileSystemInterface::EXISTS_REPLACE);
        }
        catch (FileException $e) {
          \Drupal::logger('oag_opinions')->error('file_import - Error saving file ' . $destination);
          \Drupal::messenger()->addError(t('Error saving file %filename', ['%filename' => $destination]), FALSE);
          $context['results']['failed']++;
          continue;
        }

        if (!$file) {
          $context['results']['failed']++;
          continue;
        }
        $fid = $file->id();
        $request_node->set('field_request_file', $fid);
        //$request_node->field_request_file->target_id = $fid;
        $request_node->save();
        $context['results']['updated']++;
      }
    }
  }
}
```

Here is the code that creates the batches and submits them.

```php
public function summaryImport() {
  $this->summaryCreateBatches();
  return batch_process('/admin/content');
}
```

### Using the Batch API with hook_update

If you want to update the default value of a field for all nodes using the Batch API and hook_update_N checkout the following links:

- [Using the Batch API and hook_update_N in Drupal 8](https://www.thirdandgrove.com/insights/using-batch-api-and-hookupdaten-drupal-8/)
- [Drupal API \| batch_example_update_8001 \| batch_example.install](https://api.drupal.org/api/examples/batch_example%21batch_example.install/function/batch_example_update_8001/8.x-1.x)

### Important rules about functions when using Batch API

All batch functions must be `public static functions` and all functions calling those must be explicitly namespaced like:

```php
$nid = \Drupal\dirt_salesforce\Controller\DirtSalesforceController::lookupCommodityItem($commodity_item_id);
```

You can't use `$this->my_function` even if they are in the same class. Grab the namespace from the top of the PHP file you are using. In this case:

```php
<<<<<<< HEAD
namespace Drupal\dir_salesforce\Controller;
=======
<?php
namespace Drupal\dirt_salesforce\Controller;
>>>>>>> d92853ab
```

You can however refer to the functions with `self::` e.g.

```php
<<<<<<< HEAD
$node_to_update_dir_contact_nid = self::getFirstRef($node_to_update, 'field_sf_dir_contact_ref');
=======
<?php
$node_to_update_dirt_contact_nid = self::getFirstRef($node_to_update, 'field_sf_dirt_contact_ref');
>>>>>>> d92853ab
```

### Looking at the source

<<<<<<< HEAD
[Here is the link  to the source for the Batch API.](https://git.drupalcode.org/project/drupal/-/blob/10.1.x/core/includes/form.inc) As always, looking at the source is the definitive way to understand how anything works.  It is really well commented.
=======
Here is the link to the source for the Batch API.  As always, looking at the source is the definitive way to understand how anything works.  In this case it is really well commented.
>>>>>>> d92853ab

From, there is an example batch that calls `my_function_1` and `my_function_2`. Note for my function 1, the arguments are just separated by commas. 

Also, it is interesting to note that they call `batch_process('node/1')` but that could be any valid url alias e.g., `/admin/content`.

So here are the arguments for my_function_1:

```php
* function my_function_1($uid, $type, &$context) {
```

You call the batch finished function with the following arguments:

```php
/**
 * Handle batch completion.
 *
 * @param bool $success
 *   TRUE if all batch API tasks were completed successfully.
 * @param array $results
 *   An array of processed node IDs. - or whatever you put in $context['results'][]
 * @param array $operations
 *   A list of the operations that had NOT been completed.
 * @param $elapsed
 *   Elapsed time for processing in seconds.
 */
public static function batchFinished($success, array $results, array $operations, $elapsed) {
```

The results are displayed:

```php
$messenger = \Drupal::messenger();
if ($success) {
  $messenger->addMessage(t('Processed @count nodes in @elapsed.', [
    '@count' => count($results),
    '@elapsed' => $elapsed,
  ]));
}
```

You can load the `$results` array with all sorts of interesting data, such as:

```php
$context['results']['skipped'] = $skipped;
$context['results']['updated'] = $updated;
```

Batch API provides a nice way to display detailed results using code like:

```php
$messenger->addMessage(t('Processed @count nodes, skipped @skipped, updated @updated in @elapsed.', [
  '@count' => $results['nodes'],
  '@skipped' => $results['skipped'],
  '@updated' => $results['updated'],
  '@elapsed' => $elapsed,
]));
```

Which produce the following output:

```
Processed 50 nodes, skipped 45, updated 5 in 3 sec.
```

You can display an informative message above the progress bar this way.

I filled in the `$context['sandbox']['max']` with a value, but I could have used `$context['sandbox']['whole-bunch']` or any variable here.

```php
$context['sandbox']['max'] = count($max_nids);
```

An informative message above the progress bar using number_format puts commas in the number if it is over 1,000.

```php
$context['message'] = t('Processing total @count nodes',
  ['@count' => number_format($context['sandbox']['max'])]
);
```

Also you could show something about which batch number is running.

```php
$operation_details = 'Yoyoma';
$id = 9;
$context['message'] = t('Running Batch "@id" @details',
  ['@id' => $id, '@details' => $operation_details]
);
```

You do have to provide your own info for the variables.

You can also stop the batch engine yourself with something like this. If you don't know beforehand how many records you need to process, you could use code like this.

```php
// Inform the batch engine that we are not finished,
// and provide an estimation of the completion level we reached.
if ($context['sandbox']['progress'] != $context['sandbox']['max']) {
  $context['finished'] = ($context['sandbox']['progress'] >= $context['sandbox']['max']);
}
```

## Queue System

From [Alan Saunders article](https://www.alansaunders.co.uk/blog/queues-drupal-8-and-9) on December 2021:

A queue is simply a list of stuff that gets worked through one by one, one analogy could be a conveyor belt on a till in a supermarket, the cashier works through each item on the belt to scan them.

Queues are handy in Drupal for chunking up large operations, like sending emails to many people. By using a queue, you are trying to avoid overloading the servers resources which could cause the site to go offline until the resources on the server are free'd up.

From [Sarthak TTN](https://www.tothenew.com/blog/how-to-implement-queue-workerapi-in-drupal-8) on Feb 2017:

This is the `submitForm()` which creates an item and puts it in the queue.

```php
/**
 * {@inheritdoc}
 */
public function submitForm(array &$form, FormStateInterface $form_state): void {
  /** @var QueueFactory $queue_factory */
  $queue_factory = \Drupal::service('queue');
  /** @var QueueInterface $queue */
  $queue = $queue_factory->get('email_processor');
  $item = new \stdClass();
  $item->username = $form_state->getValue('name');
  $item->email = $form_state->getValue('email');
  $item->query = $form_state->getValue('query');
  $queue->createItem($item);
}
```

Then you create a Queue Worker that implements `ContainerFactoryPluginInterface` and in the `processItem()` it processes a single item from the queue.

```php
namespace Drupal\my_module\Plugin\QueueWorker;

use Drupal\Core\Plugin\ContainerFactoryPluginInterface;
use Drupal\Core\Queue\QueueWorkerBase;
use Drupal\Core\Mail\MailManager;
use Symfony\Component\DependencyInjection\ContainerInterface;

/**
 * {@inheritdoc}
 */
class EmailEventBase extends QueueWorkerBase implements ContainerFactoryPluginInterface {

  /**
   * @param Drupal\Core\Mail\MailManager $mail
   *   The mail manager.
   */
  public function __construct(protected MailManager $mail) {}

  /**
   * {@inheritdoc}
   */
  public static function create(ContainerInterface $container, array $configuration, $plugin_id, $plugin_definition) {
    return new static($container->get('plugin.manager.mail'));
  }

  /**
   * Processes a single item of Queue.
   */
  public function processItem($data) {
    $params['subject'] = t('query');
    $params['message'] = $data->query;
    $params['from'] = $data->email;
    $params['username'] = $data->username;
    $to = \Drupal::config('system.site')->get('mail');
    $this->mail->mail('my_module', 'query_mail', $to, 'en', $params, NULL, true);
  }
}
```
Then you'll need a cronEventProcessor which in annotation tells cron how often to run the job:

```php
namespace Drupal\my_module\Plugin\QueueWorker;
 
/**
 * @QueueWorker(
 *   id = "email_processor",
 *   title = "My custom Queue Worker",
 *   cron = {"time" = 10}
 * )
 */
class CronEventProcessor extends EmailEventBase {}
```

## Resources

Read more about batch processing at these sites:

- [Smack My Batch Up : Batch Processing In Drupal 8](https://www.weareaccess.co.uk/blog/2016/07/smack-my-batch-batch-processing-drupal-8) by Phil Norton July 2016

- Highly commented [source code for batch operations around line 561 for Drupal 10](https://git.drupalcode.org/project/drupal/-/blob/10.1.x/core/includes/form.inc#L561) (or search for 'batch operations')

Read more about the Queue API at these sites:

* Karim Boudjema from August 2018 has [some good examples using the queue API](http://karimboudjema.com/en/drupal/20180807/create-queue-controller-drupal8)

* Sarthak TTN from Feb 2017 shows some [sample code on implementing cron and the queue API](https://www.tothenew.com/blog/how-to-implement-queue-workerapi-in-drupal-8)

* [There is a somewhat incomplete example](https://www.alansaunders.co.uk/blog/queues-drupal-8-and-9) From Alan Saunders article on December 2021

---

<script src="https://giscus.app/client.js"
        data-repo="selwynpolit/d9book"
        data-repo-id="MDEwOlJlcG9zaXRvcnkzMjUxNTQ1Nzg="
        data-category="Q&A"
        data-category-id="MDE4OkRpc2N1c3Npb25DYXRlZ29yeTMyMjY2NDE4"
        data-mapping="title"
        data-strict="0"
        data-reactions-enabled="1"
        data-emit-metadata="0"
        data-input-position="bottom"
        data-theme="preferred_color_scheme"
        data-lang="en"
        crossorigin="anonymous"
        async>
</script><|MERGE_RESOLUTION|>--- conflicted
+++ resolved
@@ -22,11 +22,7 @@
 
 ### Overview
 
-<<<<<<< HEAD
-The Batch API provides very useful functionality that lets you do work by breaking it into pieces to avoid PHP timeouts, etc. Usually, you’ll do this by creating a group of node ids to be processed and using the batch API to process those chunks of ids.
-=======
 The Batch API provides very useful functionality that lets you do work by breaking it into pieces to avoid PHP timeouts, etc. Usually, you'll do this by creating a group of node id's (using `array_chunk`)to be processed and use the batch API to process those arrays (chunks) of ids.  You can also provide code that will let it figure out how much work to do and stop itself.
->>>>>>> d92853ab
 
 In addition, you create a function to handle things once all the chunks are complete. You can also give the Batch API a bunch of work to do and have it figure out for itself when it is finished.
 
@@ -34,9 +30,6 @@
 
 You can use the Batch API in controllers, forms, hook updates, and Drush commands. The implementation of each one is slightly different, as you can see in the examples.
 
-<<<<<<< HEAD
-You often start a batch from a form where you fill in some options and click a button. In the case of a controller, the batch runs when the browser is pointed at a URL. Drush commands are typed in the terminal.  
-=======
 Most often you start a batch from a form where you fill in some options and click a button. In the case of a controller, you activate a batch when you point the browser at a URL. Drush commands are typed in the terminal.
 
 In the code: 
@@ -65,27 +58,13 @@
  * function of Drupal.
 ```
 
-Although it will be covered in more detail in the future, it is useful to know that there is now a batch builder: The BatchBuilder class for batch API  <https://www.drupal.org/node/2875389>. It provides a more streamlined object oriented approach to creating batches.
->>>>>>> d92853ab
-
 Although it will be covered in more detail in the future, it is useful to know that there is now a batch builder: The [BatchBuilder class](https://www.drupal.org/node/2875389) for batch API. It provides a more streamlined object-oriented approach to creating batches.
 
 ### Using the Batch API with a form
 
-<<<<<<< HEAD
-This example replaces a multivalue field with some new values processing 10 nodes at a time. The decision to process 10 at a time is arbitrary.
-
-{: .warning }
-Be aware that the more nodes you process at a time, the more likely the batch will fail.
-
-The form example can be accessed at
-<!-- TODO: Fix link -->
-<https://d9book.ddev.site/batch-examples/batchform>
-=======
 This example replaces a multivalue field with some new values processing 10 nodes at a time. The decision to process 10 at a time is arbitrary, but be aware that the more nodes you process at a time, the higher the possibility that the process will time out causing the batch will fail.
 
 The form example is in the accompanying source and is accessed at <https://d9book.ddev.site/batch-examples/batchform>
->>>>>>> d92853ab
 
 The source file is at `web/modules/custom/batch_examples/src/Form/BatchForm.php` and is presented in pieces below:
 
@@ -336,10 +315,12 @@
       if (!empty($file_id)) {
         // confirm that the file exists.
         $file = File::load($file_id);
-        $uri = $file?->getFileUri();
-        if (file_exists($uri)) {
-          $context['results']['skipped']++;
-          continue;
+        if ($file) {
+          $uri = $file->getFileUri();
+          if (file_exists($uri)) {
+            $context['results']['skipped']++;
+            continue;
+          }
         }
       }
 
@@ -424,32 +405,18 @@
 You can't use `$this->my_function` even if they are in the same class. Grab the namespace from the top of the PHP file you are using. In this case:
 
 ```php
-<<<<<<< HEAD
-namespace Drupal\dir_salesforce\Controller;
-=======
-<?php
 namespace Drupal\dirt_salesforce\Controller;
->>>>>>> d92853ab
 ```
 
 You can however refer to the functions with `self::` e.g.
 
 ```php
-<<<<<<< HEAD
-$node_to_update_dir_contact_nid = self::getFirstRef($node_to_update, 'field_sf_dir_contact_ref');
-=======
-<?php
 $node_to_update_dirt_contact_nid = self::getFirstRef($node_to_update, 'field_sf_dirt_contact_ref');
->>>>>>> d92853ab
 ```
 
 ### Looking at the source
 
-<<<<<<< HEAD
-[Here is the link  to the source for the Batch API.](https://git.drupalcode.org/project/drupal/-/blob/10.1.x/core/includes/form.inc) As always, looking at the source is the definitive way to understand how anything works.  It is really well commented.
-=======
-Here is the link to the source for the Batch API.  As always, looking at the source is the definitive way to understand how anything works.  In this case it is really well commented.
->>>>>>> d92853ab
+[Here is the link to the source for the Batch API.](https://git.drupalcode.org/project/drupal/-/blob/10.1.x/core/includes/form.inc) As always, looking at the source is the definitive way to understand how anything works.  In this case it is really well commented.
 
 From, there is an example batch that calls `my_function_1` and `my_function_2`. Note for my function 1, the arguments are just separated by commas. 
 
@@ -629,13 +596,14 @@
 namespace Drupal\my_module\Plugin\QueueWorker;
  
 /**
+ *
  * @QueueWorker(
- *   id = "email_processor",
- *   title = "My custom Queue Worker",
- *   cron = {"time" = 10}
+ * id = "email_processor",
+ * title = "My custom Queue Worker",
+ * cron = {"time" = 10}
  * )
  */
-class CronEventProcessor extends EmailEventBase {}
+class CronEventProcessor extends EmailEventBase { }
 ```
 
 ## Resources
