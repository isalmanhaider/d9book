--- conflicted
+++ resolved
@@ -1,10 +1,5 @@
 ---
 title: General
-<<<<<<< HEAD
-=======
-permalink: /general
-last_modified_date: '2023-12-11'
->>>>>>> caf4c68a
 ---
 
 # General
@@ -981,11 +976,7 @@
 
 Example of list (text) field:
 
-<<<<<<< HEAD
-![Field list options](/images/field_list_options.png)
-=======
-![Field list options](assets/images/field_list_options2.png)
->>>>>>> caf4c68a
+![Field list options](/images/field_list_options2.png)
 
 
 
@@ -1019,8 +1010,6 @@
 ];
 ```
 
-<<<<<<< HEAD
-=======
 ## Get the human readable value from a list field
 
 When you need to get the human readable value from a `list (text)` field you can use this code:
@@ -1084,12 +1073,6 @@
 
 ```
 
-
-
-
-
-
->>>>>>> caf4c68a
 ## System.schema (module is missing from your site)
 
 
